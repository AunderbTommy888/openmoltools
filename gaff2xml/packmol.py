--- conflicted
+++ resolved
@@ -38,12 +38,8 @@
         The mininum spacing between molecules during packing.  In ANGSTROMS!
     box_size : float, optional
         The size of the box to generate.  In ANGSTROMS.
-<<<<<<< HEAD
         Default generates boxes that are very large for increased stability.
         May require extra time for energy minimization and equilibration.
-=======
-        OVERWRITING (leaving as parameter for now to avoid input disagreement issues)
->>>>>>> 3d5a0f0d
 
     Returns
     -------
@@ -67,13 +63,8 @@
     output_filename = tempfile.mktemp(suffix=".pdb")
 
     # approximating volume to initialize  box
-<<<<<<< HEAD
     if box_size is None:
         box_size = approximate_volume(pdb_filenames, n_molecules_list)    
-=======
-    box_size = approximate_volume(pdb_filenames, n_molecules_list)    
->>>>>>> 3d5a0f0d
-
 
     header = HEADER_TEMPLATE % (tolerance, output_filename)
     for k in range(len(pdb_filenames)):
@@ -123,11 +114,7 @@
     return trj
 
 def approximate_volume(pdb_filenames, n_molecules_list):
-<<<<<<< HEAD
     rho = 2.2
-=======
-    rho = 1.3
->>>>>>> 3d5a0f0d
     volume = 0.0 # in cubic angstroms
     for k, (pdb_file) in enumerate(pdb_filenames):
         molecule_volume = 0.0
@@ -137,11 +124,6 @@
                 molecule_volume += 5.0 # approximated from bondi radius = 1.06 angstroms
             else:
                 molecule_volume += 15.0 # approximated from bondi radius of carbon = 1.53 angstroms
-<<<<<<< HEAD
         volume += molecule_volume * n_molecules_list[k]
     box_size = volume**(1.0/3.0) * rho
-=======
-        volume += molecule_volume * n_molecules_list[k] * rho
-    box_size = volume**(1.0/3.0)
->>>>>>> 3d5a0f0d
     return box_size